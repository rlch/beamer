--- conflicted
+++ resolved
@@ -29,13 +29,7 @@
   /// Custom key/value data for arbitrary use throught a beam location.
   final Map<String, dynamic> data;
 
-<<<<<<< HEAD
   late Uri _uriBlueprint;
-  Uri get uriBlueprint => _uriBlueprint;
-
-  late Uri _uri;
-=======
-  Uri _uriBlueprint;
 
   /// Current URI object in the "blueprint form",
   /// as it's defined in [BeamLocation.pathBlueprints].
@@ -44,7 +38,7 @@
   /// See more at [configure].
   Uri get uriBlueprint => _uriBlueprint;
 
-  Uri _uri;
+  late Uri _uri;
 
   /// Current URI object in the "real form",
   /// as it should be shown in browser's URL bar.
@@ -54,7 +48,6 @@
   /// with a coresponding value from [pathParameters].
   ///
   /// See more at [configure].
->>>>>>> 646e2bac
   Uri get uri => _uri;
 
   /// Returns a configured copy of this.
